--- conflicted
+++ resolved
@@ -213,11 +213,7 @@
 
 template <typename T>
 bool
-<<<<<<< HEAD
-Http2DependencyTree<T>::in(Node *current, Node *node)
-=======
 Tree<T>::in(Node *current, Node *node)
->>>>>>> 3a0275f4
 {
   bool retval = false;
   if (current == nullptr)
@@ -263,14 +259,11 @@
     child->parent = parent;
   }
 
-<<<<<<< HEAD
-=======
   // delete the shadow parent
   if (parent->is_shadow() && parent->children.empty() && parent->queue->empty()) {
     remove(parent);
   }
 
->>>>>>> 3a0275f4
   // ink_release_assert(!this->in(nullptr, node));
 
   --_node_count;
@@ -323,28 +316,11 @@
 void
 Tree<T>::_change_parent(Node *node, Node *new_parent, bool exclusive)
 {
-<<<<<<< HEAD
-  ink_release_assert(node->parent != NULL);
-=======
   ink_release_assert(node->parent != nullptr);
->>>>>>> 3a0275f4
   node->parent->children.remove(node);
   if (node->queued) {
     node->parent->queue->erase(node->entry);
     node->queued = false;
-<<<<<<< HEAD
-
-    Node *current = node->parent;
-    while (current->queue->empty() && !current->active && current->parent != NULL) {
-      current->parent->queue->erase(current->entry);
-      current->queued = false;
-      current         = current->parent;
-    }
-  }
-
-  node->parent = NULL;
-=======
->>>>>>> 3a0275f4
 
     Node *current = node->parent;
     while (current->queue->empty() && !current->active && current->parent != nullptr) {
@@ -372,11 +348,7 @@
 
   if (node->active || !node->queue->empty()) {
     Node *current = node;
-<<<<<<< HEAD
-    while (current->parent != NULL && !current->queued) {
-=======
     while (current->parent != nullptr && !current->queued) {
->>>>>>> 3a0275f4
       current->parent->queue->push(current->entry);
       current->queued = true;
       current         = current->parent;
