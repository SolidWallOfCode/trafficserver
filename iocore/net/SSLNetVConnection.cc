/** @file

  A brief file description

  @section license License

  Licensed to the Apache Software Foundation (ASF) under one
  or more contributor license agreements.  See the NOTICE file
  distributed with this work for additional information
  regarding copyright ownership.  The ASF licenses this file
  to you under the Apache License, Version 2.0 (the
  "License"); you may not use this file except in compliance
  with the License.  You may obtain a copy of the License at

      http://www.apache.org/licenses/LICENSE-2.0

  Unless required by applicable law or agreed to in writing, software
  distributed under the License is distributed on an "AS IS" BASIS,
  WITHOUT WARRANTIES OR CONDITIONS OF ANY KIND, either express or implied.
  See the License for the specific language governing permissions and
  limitations under the License.
 */
#include "ink_config.h"
#include "records/I_RecHttp.h"
#include "P_Net.h"
#include "P_SSLNextProtocolSet.h"
#include "P_SSLUtils.h"
<<<<<<< HEAD
#include "InkAPIInternal.h"	// Added to include the ssl_hook definitions
#include "P_SSLConfig.h"
#include "Log.h"

#include <climits>
#include <string>
=======
#include "InkAPIInternal.h" // Added to include the ssl_hook definitions
#include "P_SSLClientUtils.h"
>>>>>>> 264fac83

// Defined in SSLInternal.c, should probably make a separate include
// file for this at some point
void SSL_set_rbio(SSLNetVConnection *sslvc, BIO *rbio);

#define SSL_READ_ERROR_NONE 0
#define SSL_READ_ERROR 1
#define SSL_READ_READY 2
#define SSL_READ_COMPLETE 3
#define SSL_READ_WOULD_BLOCK 4
#define SSL_READ_EOS 5
#define SSL_HANDSHAKE_WANT_READ 6
#define SSL_HANDSHAKE_WANT_WRITE 7
#define SSL_HANDSHAKE_WANT_ACCEPT 8
#define SSL_HANDSHAKE_WANT_CONNECT 9
#define SSL_WRITE_WOULD_BLOCK 10
#define SSL_WAIT_FOR_HOOK 11

#ifndef UIO_MAXIOV
#define NET_MAX_IOV 16 // UIO_MAXIOV shall be at least 16 1003.1g (5.4.1.1)
#else
#define NET_MAX_IOV UIO_MAXIOV
#endif

ClassAllocator<SSLNetVConnection> sslNetVCAllocator("sslNetVCAllocator");

namespace
{
/// Callback to get two locks.
/// The lock for this continuation, and for the target continuation.
class ContWrapper : public Continuation
{
public:
  /** Constructor.
      This takes the secondary @a mutex and the @a target continuation
      to invoke, along with the arguments for that invocation.
  */
  ContWrapper(ProxyMutex *mutex ///< Mutex for this continuation (primary lock).
              ,
              Continuation *target ///< "Real" continuation we want to call.
              ,
              int eventId = EVENT_IMMEDIATE ///< Event ID for invocation of @a target.
              ,
              void *edata = 0 ///< Data for invocation of @a target.
              )
    : Continuation(mutex), _target(target), _eventId(eventId), _edata(edata)
  {
    SET_HANDLER(&ContWrapper::event_handler);
  }

  /// Required event handler method.
  int
  event_handler(int, void *)
  {
    EThread *eth = this_ethread();

    MUTEX_TRY_LOCK(lock, _target->mutex, eth);
    if (lock.is_locked()) { // got the target lock, we can proceed.
      _target->handleEvent(_eventId, _edata);
      delete this;
    } else { // can't get both locks, try again.
      eventProcessor.schedule_imm(this, ET_NET);
    }
    return 0;
  }

  /** Convenience static method.

      This lets a client make one call and not have to (accurately)
      copy the invocation logic embedded here. We duplicate it near
      by textually so it is easier to keep in sync.

      This takes the same arguments as the constructor but, if the
      lock can be obtained immediately, does not construct an
      instance but simply calls the @a target.
  */
  static void
  wrap(ProxyMutex *mutex ///< Mutex for this continuation (primary lock).
       ,
       Continuation *target ///< "Real" continuation we want to call.
       ,
       int eventId = EVENT_IMMEDIATE ///< Event ID for invocation of @a target.
       ,
       void *edata = 0 ///< Data for invocation of @a target.
       )
  {
    EThread *eth = this_ethread();
    MUTEX_TRY_LOCK(lock, target->mutex, eth);
    if (lock.is_locked()) {
      target->handleEvent(eventId, edata);
    } else {
      eventProcessor.schedule_imm(new ContWrapper(mutex, target, eventId, edata), ET_NET);
    }
  }

private:
  Continuation *_target; ///< Continuation to invoke.
  int _eventId;          ///< with this event
  void *_edata;          ///< and this data
};
}

//
// Private
//

static SSL *
make_ssl_connection(SSL_CTX *ctx, SSLNetVConnection *netvc)
{
  SSL *ssl;

  if (likely(ssl = SSL_new(ctx))) {
    netvc->ssl = ssl;

    // Only set up the bio stuff for the server side
    if (netvc->getSSLClientConnection()) {
      SSL_set_fd(ssl, netvc->get_socket());
    } else {
      netvc->initialize_handshake_buffers();
      BIO *rbio = BIO_new(BIO_s_mem());
      BIO *wbio = BIO_new_fd(netvc->get_socket(), BIO_NOCLOSE);
      BIO_set_mem_eof_return(wbio, -1);
      SSL_set_bio(ssl, rbio, wbio);
    }

    SSL_set_app_data(ssl, netvc);
  }

  return ssl;
}

static void
debug_certificate_name(const char *msg, X509_NAME *name)
{
  BIO *bio;

  if (name == NULL) {
    return;
  }

  bio = BIO_new(BIO_s_mem());
  if (bio == NULL) {
    return;
  }

  if (X509_NAME_print_ex(bio, name, 0 /* indent */, XN_FLAG_ONELINE) > 0) {
    long len;
    char *ptr;
    len = BIO_get_mem_data(bio, &ptr);
    Debug("ssl", "%s %.*s", msg, (int)len, ptr);
  }

  BIO_free(bio);
}

static int
ssl_read_from_net(SSLNetVConnection *sslvc, EThread *lthread, int64_t &ret)
{
  NetState *s = &sslvc->read;
  MIOBufferAccessor &buf = s->vio.buffer;
  IOBufferBlock *b = buf.writer()->first_write_block();
  int event = SSL_READ_ERROR_NONE;
  int64_t bytes_read;
  int64_t block_write_avail;
  ssl_error_t sslErr = SSL_ERROR_NONE;
  int64_t nread = 0;
  
  bool trace = sslvc->getSSLTrace();
  Debug("ssl", "trace=%s", trace ? "TRUE" : "FALSE");

  for (bytes_read = 0; (b != 0) && (sslErr == SSL_ERROR_NONE); b = b->next) {
    block_write_avail = b->write_avail();

    Debug("ssl", "[SSL_NetVConnection::ssl_read_from_net] b->write_avail()=%" PRId64, block_write_avail);

    int64_t offset = 0;
    // while can be replaced with if - need to test what works faster with openssl
    while (block_write_avail > 0) {
      sslErr = SSLReadBuffer(sslvc->ssl, b->end() + offset, block_write_avail, nread);

      Debug("ssl", "[SSL_NetVConnection::ssl_read_from_net] nread=%d", (int)nread);
      if (!sslvc->origin_trace) {
        TraceIn((0 < nread && trace), sslvc->get_remote_addr(), sslvc->get_remote_port(),
            "WIRE TRACE\tbytes=%d\n%.*s", (int)nread, (int)nread, b->end() + offset);
      } else {
        char origin_trace_ip[INET6_ADDRSTRLEN];        
        ats_ip_ntop(sslvc->origin_trace_addr, origin_trace_ip, sizeof (origin_trace_ip));
        TraceIn((0 < nread && trace), sslvc->get_remote_addr(), sslvc->get_remote_port(),
            "CLIENT %s:%d\ttbytes=%d\n%.*s", origin_trace_ip, sslvc->origin_trace_port,
            (int)nread, (int)nread, b->end() + offset);
      }


      switch (sslErr) {
      case SSL_ERROR_NONE:

#if DEBUG
        SSLDebugBufferPrint("ssl_buff", b->end() + offset, nread, "SSL Read");
#endif

        ink_assert(nread);

        bytes_read += nread;
        offset += nread;
        block_write_avail -= nread;
        ink_assert(block_write_avail >= 0);

        continue;

      case SSL_ERROR_WANT_WRITE:
        event = SSL_WRITE_WOULD_BLOCK;
        SSL_INCREMENT_DYN_STAT(ssl_error_want_write);
        Debug("ssl.error", "[SSL_NetVConnection::ssl_read_from_net] SSL_ERROR_WOULD_BLOCK(write)");
        break;
      case SSL_ERROR_WANT_READ:
        event = SSL_READ_WOULD_BLOCK;
        SSL_INCREMENT_DYN_STAT(ssl_error_want_read);
        Debug("ssl.error", "[SSL_NetVConnection::ssl_read_from_net] SSL_ERROR_WOULD_BLOCK(read)");
        break;
      case SSL_ERROR_WANT_X509_LOOKUP:
        TraceIn(trace, sslvc->get_remote_addr(), sslvc->get_remote_port(), 
            "Want X509 lookup");
        event = SSL_READ_WOULD_BLOCK;
        SSL_INCREMENT_DYN_STAT(ssl_error_want_x509_lookup);
        Debug("ssl.error", "[SSL_NetVConnection::ssl_read_from_net] SSL_ERROR_WOULD_BLOCK(read/x509 lookup)");
        break;
      case SSL_ERROR_SYSCALL:
        TraceIn(trace, sslvc->get_remote_addr(), sslvc->get_remote_port(),
            "Syscall Error: %s", strerror(errno));
        SSL_INCREMENT_DYN_STAT(ssl_error_syscall);
        if (nread != 0) {
          // not EOF
          event = SSL_READ_ERROR;
          ret = errno;
          Debug("ssl.error", "[SSL_NetVConnection::ssl_read_from_net] SSL_ERROR_SYSCALL, underlying IO error: %s", strerror(errno));
          TraceIn(trace, sslvc->get_remote_addr(), sslvc->get_remote_port(),
              "Underlying IO error: %d", errno);
        } else {
          // then EOF observed, treat it as EOS
          event = SSL_READ_EOS;
          //Error("[SSL_NetVConnection::ssl_read_from_net] SSL_ERROR_SYSCALL, EOF observed violating SSL protocol");
          TraceIn(trace, sslvc->get_remote_addr(), sslvc->get_remote_port(),
              "EOF observed violating SSL protocol");
        }
        break;
      case SSL_ERROR_ZERO_RETURN:
        TraceIn(trace, sslvc->get_remote_addr(), sslvc->get_remote_port(),
            "Connection closed by peer");
        event = SSL_READ_EOS;
        SSL_INCREMENT_DYN_STAT(ssl_error_zero_return);
        Debug("ssl.error", "[SSL_NetVConnection::ssl_read_from_net] SSL_ERROR_ZERO_RETURN");
        break;
      case SSL_ERROR_SSL:
      default:
        TraceIn(trace, sslvc->get_remote_addr(), sslvc->get_remote_port(),
            "SSL Error: sslErr=%d, errno=%d", sslErr, 
            errno);
        event = SSL_READ_ERROR;
        ret = errno;
        SSL_CLR_ERR_INCR_DYN_STAT(sslvc, ssl_error_ssl, "[SSL_NetVConnection::ssl_read_from_net]: errno=%d", errno);
        break;
      } // switch
      break;
    } // while( block_write_avail > 0 )
  }   // for ( bytes_read = 0; (b != 0); b = b->next)

  if (bytes_read > 0) {
    Debug("ssl", "[SSL_NetVConnection::ssl_read_from_net] bytes_read=%" PRId64, bytes_read);

    buf.writer()->fill(bytes_read);
    s->vio.ndone += bytes_read;
    sslvc->netActivity(lthread);

    ret = bytes_read;

    if (s->vio.ntodo() <= 0) {
      event = SSL_READ_COMPLETE;
    } else {
      event = SSL_READ_READY;
    }
  } else // if( bytes_read > 0 )
  {
#if defined(_DEBUG)
    if (bytes_read == 0) {
      Debug("ssl", "[SSL_NetVConnection::ssl_read_from_net] bytes_read == 0");
    }
#endif
  }
  return (event);
}

/**
 * Read from socket directly for handshake data.  Store the data in
 * a MIOBuffer.  Place the data in the read BIO so the openssl library
 * has access to it.
 * If for some ready we much abort out of the handshake, we can replay
 * the stored data (e.g. back out to blind tunneling)
 */
int64_t
SSLNetVConnection::read_raw_data()
{
  int64_t r = 0;
  int64_t toread = INT_MAX;

  // read data
  int64_t rattempted = 0, total_read = 0;
  int niov = 0;
  IOVec tiovec[NET_MAX_IOV];
  if (toread) {
    IOBufferBlock *b = this->handShakeBuffer->first_write_block();
    do {
      niov = 0;
      rattempted = 0;
      while (b && niov < NET_MAX_IOV) {
        int64_t a = b->write_avail();
        if (a > 0) {
          tiovec[niov].iov_base = b->_end;
          int64_t togo = toread - total_read - rattempted;
          if (a > togo)
            a = togo;
          tiovec[niov].iov_len = a;
          rattempted += a;
          niov++;
          if (a >= togo)
            break;
        }
        b = b->next;
      }

      if (niov == 1) {
        r = socketManager.read(this->con.fd, tiovec[0].iov_base, tiovec[0].iov_len);
      } else {
        r = socketManager.readv(this->con.fd, &tiovec[0], niov);
      }
      NET_INCREMENT_DYN_STAT(net_calls_to_read_stat);
      total_read += rattempted;
    } while (rattempted && r == rattempted && total_read < toread);

    // if we have already moved some bytes successfully, summarize in r
    if (total_read != rattempted) {
      if (r <= 0)
        r = total_read - rattempted;
      else
        r = total_read - rattempted + r;
    }
    // check for errors
    if (r <= 0) {
      if (r == -EAGAIN || r == -ENOTCONN) {
        NET_INCREMENT_DYN_STAT(net_calls_to_read_nodata_stat);
      }
      return r;
    }
    NET_SUM_DYN_STAT(net_read_bytes_stat, r);

    this->handShakeBuffer->fill(r);
  }

  char *start = this->handShakeReader->start();
  char *end = this->handShakeReader->end();
  this->handShakeBioStored = end - start;

  // Sets up the buffer as a read only bio target
  // Must be reset on each read
  BIO *rbio = BIO_new_mem_buf(start, this->handShakeBioStored);
  BIO_set_mem_eof_return(rbio, -1);
  SSL_set_rbio(this, rbio);

  return r;
}


// changed by YTS Team, yamsat
void
SSLNetVConnection::net_read_io(NetHandler *nh, EThread *lthread)
{
  int ret;
  int64_t r = 0;
  int64_t bytes = 0;
  NetState *s = &this->read;

  if (HttpProxyPort::TRANSPORT_BLIND_TUNNEL == this->attributes) {
    this->super::net_read_io(nh, lthread);
    return;
  }

  if (sslClientRenegotiationAbort == true) {
    this->read.triggered = 0;
    readSignalError(nh, (int)r);
    Debug("ssl", "[SSLNetVConnection::net_read_io] client renegotiation setting read signal error");
    return;
  }

  MUTEX_TRY_LOCK_FOR(lock, s->vio.mutex, lthread, s->vio._cont);
  if (!lock.is_locked()) {
    readReschedule(nh);
    return;
  }
  // If it is not enabled, lower its priority.  This allows
  // a fast connection to speed match a slower connection by
  // shifting down in priority even if it could read.
  if (!s->enabled || s->vio.op != VIO::READ) {
    read_disable(nh, this);
    return;
  }

  MIOBufferAccessor &buf = s->vio.buffer;
  int64_t ntodo = s->vio.ntodo();
  ink_assert(buf.writer());

  // Continue on if we are still in the handshake
  if (!getSSLHandShakeComplete()) {
    int err;

    if (getSSLClientConnection()) {
      ret = sslStartHandShake(SSL_EVENT_CLIENT, err);
    } else {
      ret = sslStartHandShake(SSL_EVENT_SERVER, err);
    }
    // If we have flipped to blind tunnel, don't read ahead
    if (this->handShakeReader) {
      if (this->attributes != HttpProxyPort::TRANSPORT_BLIND_TUNNEL) {
        // Check and consume data that has been read
        if (BIO_eof(SSL_get_rbio(this->ssl))) {
          this->handShakeReader->consume(this->handShakeBioStored);
          this->handShakeBioStored = 0;
        }
      } else {
        // Now in blind tunnel. Set things up to read what is in the buffer
        // Must send the READ_COMPLETE here before considering
        // forwarding on the handshake buffer, so the
        // SSLNextProtocolTrampoline has a chance to do its
        // thing before forwarding the buffers.
        this->readSignalDone(VC_EVENT_READ_COMPLETE, nh);

        // If the handshake isn't set yet, this means the tunnel
        // decision was make in the SNI callback.  We must move
        // the client hello message back into the standard read.vio
        // so it will get forwarded onto the origin server
        if (!this->getSSLHandShakeComplete()) {
          this->sslHandShakeComplete = 1;

          // Copy over all data already read in during the SSL_accept
          // (the client hello message)
          NetState *s = &this->read;
          MIOBufferAccessor &buf = s->vio.buffer;
          int64_t r = buf.writer()->write(this->handShakeHolder);
          s->vio.nbytes += r;
          s->vio.ndone += r;

          // Clean up the handshake buffers
          this->free_handshake_buffers();

          if (r > 0) {
            // Kick things again, so the data that was copied into the
            // vio.read buffer gets processed
            this->readSignalDone(VC_EVENT_READ_COMPLETE, nh);
          }
        }
        return;
      }
    }

    if (ret == EVENT_ERROR) {
      this->read.triggered = 0;
      readSignalError(nh, err);
    } else if (ret == SSL_HANDSHAKE_WANT_READ || ret == SSL_HANDSHAKE_WANT_ACCEPT) {
      read.triggered = 0;
      nh->read_ready_list.remove(this);
      readReschedule(nh);
    } else if (ret == SSL_HANDSHAKE_WANT_CONNECT || ret == SSL_HANDSHAKE_WANT_WRITE) {
      write.triggered = 0;
      nh->write_ready_list.remove(this);
      writeReschedule(nh);
    } else if (ret == EVENT_DONE) {
      // If this was driven by a zero length read, signal complete when
      // the handshake is complete. Otherwise set up for continuing read
      // operations.
      if (ntodo <= 0) {
        readSignalDone(VC_EVENT_READ_COMPLETE, nh);
      } else {
        read.triggered = 1;
        if (read.enabled)
          nh->read_ready_list.in_or_enqueue(this);
      }
    } else if (ret == SSL_WAIT_FOR_HOOK) {
      // avoid readReschedule - done when the plugin calls us back to reenable
    } else {
      readReschedule(nh);
    }
    return;
  }

  // If there is nothing to do or no space available, disable connection
  if (ntodo <= 0 || !buf.writer()->write_avail()) {
    read_disable(nh, this);
    return;
  }

  // At this point we are at the post-handshake SSL processing
  // If the read BIO is not already a socket, consider changing it
  if (this->handShakeReader) {
    // Check out if there is anything left in the current bio
    if (!BIO_eof(SSL_get_rbio(this->ssl))) {
      // Still data remaining in the current BIO block
    } else {
      // Consume what SSL has read so far.
      this->handShakeReader->consume(this->handShakeBioStored);

      // If we are empty now, switch over
      if (this->handShakeReader->read_avail() <= 0) {
        // Switch the read bio over to a socket bio
        SSL_set_rfd(this->ssl, this->get_socket());
        this->free_handshake_buffers();
      } else {
        // Setup the next iobuffer block to drain
        char *start = this->handShakeReader->start();
        char *end = this->handShakeReader->end();
        this->handShakeBioStored = end - start;

        // Sets up the buffer as a read only bio target
        // Must be reset on each read
        BIO *rbio = BIO_new_mem_buf(start, this->handShakeBioStored);
        BIO_set_mem_eof_return(rbio, -1);
        SSL_set_rbio(this, rbio);
      }
    }
  }
  // Otherwise, we already replaced the buffer bio with a socket bio

  // not sure if this do-while loop is really needed here, please replace
  // this comment if you know
  do {
    ret = ssl_read_from_net(this, lthread, r);
    if (ret == SSL_READ_READY || ret == SSL_READ_ERROR_NONE) {
      bytes += r;
    }
    ink_assert(bytes >= 0);
  } while ((ret == SSL_READ_READY && bytes == 0) || ret == SSL_READ_ERROR_NONE);

  if (bytes > 0) {
    if (ret == SSL_READ_WOULD_BLOCK || ret == SSL_READ_READY) {
      if (readSignalAndUpdate(VC_EVENT_READ_READY) != EVENT_CONT) {
        Debug("ssl", "ssl_read_from_net, readSignal != EVENT_CONT");
        return;
      }
    }
  }

  switch (ret) {
  case SSL_READ_ERROR_NONE:
  case SSL_READ_READY:
    readReschedule(nh);
    return;
    break;
  case SSL_WRITE_WOULD_BLOCK:
  case SSL_READ_WOULD_BLOCK:
    if (lock.get_mutex() != s->vio.mutex.m_ptr) {
      Debug("ssl", "ssl_read_from_net, mutex switched");
      if (ret == SSL_READ_WOULD_BLOCK)
        readReschedule(nh);
      else
        writeReschedule(nh);
      return;
    }
    // reset the trigger and remove from the ready queue
    // we will need to be retriggered to read from this socket again
    read.triggered = 0;
    nh->read_ready_list.remove(this);
    Debug("ssl", "read_from_net, read finished - would block");
#ifdef TS_USE_PORT
    if (ret == SSL_READ_WOULD_BLOCK)
      readReschedule(nh);
    else
      writeReschedule(nh);
#endif
    break;

  case SSL_READ_EOS:
    // close the connection if we have SSL_READ_EOS, this is the return value from ssl_read_from_net() if we get an
    // SSL_ERROR_ZERO_RETURN from SSL_get_error()
    // SSL_ERROR_ZERO_RETURN means that the origin server closed the SSL connection
    read.triggered = 0;
    readSignalDone(VC_EVENT_EOS, nh);

    if (bytes > 0) {
      Debug("ssl", "read_from_net, read finished - EOS");
    } else {
      Debug("ssl", "read_from_net, read finished - 0 useful bytes read, bytes used by SSL layer");
    }
    break;
  case SSL_READ_COMPLETE:
    readSignalDone(VC_EVENT_READ_COMPLETE, nh);
    Debug("ssl", "read_from_net, read finished - signal done");
    break;
  case SSL_READ_ERROR:
    this->read.triggered = 0;
    readSignalError(nh, (int)r);
    Debug("ssl", "read_from_net, read finished - read error");
    break;
  }
}


int64_t
SSLNetVConnection::load_buffer_and_write(int64_t towrite, int64_t &wattempted, int64_t &total_written, MIOBufferAccessor &buf,
                                         int &needs)
{
  ProxyMutex *mutex = this_ethread()->mutex;
  int64_t r = 0;
  int64_t l = 0;
  uint32_t dynamic_tls_record_size = 0;
  ssl_error_t err = SSL_ERROR_NONE;

  // XXX Rather than dealing with the block directly, we should use the IOBufferReader API.
  int64_t offset = buf.reader()->start_offset;
  IOBufferBlock *b = buf.reader()->block;

  // Dynamic TLS record sizing
  ink_hrtime now = 0;
  if (SSLConfigParams::ssl_maxrecord == -1) {
    now = ink_get_hrtime_internal();
    int msec_since_last_write = ink_hrtime_diff_msec(now, sslLastWriteTime);

    if (msec_since_last_write > SSL_DEF_TLS_RECORD_MSEC_THRESHOLD) {
      // reset sslTotalBytesSent upon inactivity for SSL_DEF_TLS_RECORD_MSEC_THRESHOLD
      sslTotalBytesSent = 0;
    }
    Debug("ssl", "SSLNetVConnection::loadBufferAndCallWrite, now %" PRId64 ",lastwrite %" PRId64 " ,msec_since_last_write %d", now,
          sslLastWriteTime, msec_since_last_write);
  }

  if (HttpProxyPort::TRANSPORT_BLIND_TUNNEL == this->attributes) {
    return this->super::load_buffer_and_write(towrite, wattempted, total_written, buf, needs);
  }
  
  bool trace = getSSLTrace(); 
  Debug("ssl", "trace=%s", trace ? "TRUE" : "FALSE");
  
  do {
    // check if we have done this block
    l = b->read_avail();
    l -= offset;
    if (l <= 0) {
      offset = -l;
      b = b->next;
      continue;
    }
    // check if to amount to write exceeds that in this buffer
    int64_t wavail = towrite - total_written;

    if (l > wavail) {
      l = wavail;
    }

    // TS-2365: If the SSL max record size is set and we have
    // more data than that, break this into smaller write
    // operations.
    int64_t orig_l = l;
    if (SSLConfigParams::ssl_maxrecord > 0 && l > SSLConfigParams::ssl_maxrecord) {
      l = SSLConfigParams::ssl_maxrecord;
    } else if (SSLConfigParams::ssl_maxrecord == -1) {
      if (sslTotalBytesSent < SSL_DEF_TLS_RECORD_BYTE_THRESHOLD) {
        dynamic_tls_record_size = SSL_DEF_TLS_RECORD_SIZE;
        SSL_INCREMENT_DYN_STAT(ssl_total_dyn_def_tls_record_count);
      } else {
        dynamic_tls_record_size = SSL_MAX_TLS_RECORD_SIZE;
        SSL_INCREMENT_DYN_STAT(ssl_total_dyn_max_tls_record_count);
      }
      if (l > dynamic_tls_record_size) {
        l = dynamic_tls_record_size;
      }
    }

    if (!l) {
      break;
    }

    wattempted = l;
    total_written += l;
    Debug("ssl", "SSLNetVConnection::loadBufferAndCallWrite, before SSLWriteBuffer, l=%" PRId64 ", towrite=%" PRId64 ", b=%p", l,
          towrite, b);
    err = SSLWriteBuffer(ssl, b->start() + offset, l, r);

    if (!origin_trace) {
      TraceOut((0 < r && trace), get_remote_addr(), get_remote_port(),
          "WIRE TRACE\tbytes=%d\n%.*s", (int)r, (int)r, b->start() + offset);
    } else {
      char origin_trace_ip[INET6_ADDRSTRLEN];        
      ats_ip_ntop(origin_trace_addr, origin_trace_ip, sizeof (origin_trace_ip));
      TraceOut((0 < r && trace), get_remote_addr(), get_remote_port(),
          "CLIENT %s:%d\ttbytes=%d\n%.*s", origin_trace_ip, origin_trace_port,
          (int)r, (int)r, b->start() + offset);
    }

    if (r == l) {
      wattempted = total_written;
    }
    if (l == orig_l) {
      // on to the next block
      offset = 0;
      b = b->next;
    } else {
      offset += l;
    }

    Debug("ssl", "SSLNetVConnection::loadBufferAndCallWrite,Number of bytes written=%" PRId64 " , total=%" PRId64 "", r,
          total_written);
    NET_INCREMENT_DYN_STAT(net_calls_to_write_stat);
  } while (r == l && total_written < towrite && b);

  if (r > 0) {
    sslLastWriteTime = now;
    sslTotalBytesSent += total_written;
    if (total_written != wattempted) {
      Debug("ssl", "SSLNetVConnection::loadBufferAndCallWrite, wrote some bytes, but not all requested.");
      // I'm not sure how this could happen. We should have tried and hit an EAGAIN.
      needs |= EVENTIO_WRITE;
      return (r);
    } else {
      Debug("ssl", "SSLNetVConnection::loadBufferAndCallWrite, write successful.");
      return (total_written);
    }
  } else {
    switch (err) {
    case SSL_ERROR_NONE:
      Debug("ssl", "SSL_write-SSL_ERROR_NONE");
      break;
    case SSL_ERROR_WANT_READ:
      needs |= EVENTIO_READ;
      r = -EAGAIN;
      SSL_INCREMENT_DYN_STAT(ssl_error_want_read);
      Debug("ssl.error", "SSL_write-SSL_ERROR_WANT_READ");
      break;
    case SSL_ERROR_WANT_WRITE:
    case SSL_ERROR_WANT_X509_LOOKUP: {
      if (SSL_ERROR_WANT_WRITE == err) { 
        SSL_INCREMENT_DYN_STAT(ssl_error_want_write);
      } else if (SSL_ERROR_WANT_X509_LOOKUP == err) {
        SSL_INCREMENT_DYN_STAT(ssl_error_want_x509_lookup);
        TraceOut(trace, get_remote_addr(), get_remote_port(), 
            "Want X509 lookup");
      }
      
      needs |= EVENTIO_WRITE;
      r = -EAGAIN;
      Debug("ssl.error", "SSL_write-SSL_ERROR_WANT_WRITE");
      break;
    }
    case SSL_ERROR_SYSCALL:
      TraceOut(trace, get_remote_addr(), get_remote_port(),
          "Syscall Error: %s", strerror(errno));
      r = -errno;
      SSL_INCREMENT_DYN_STAT(ssl_error_syscall);
      Debug("ssl.error", "SSL_write-SSL_ERROR_SYSCALL");
      break;
    // end of stream
    case SSL_ERROR_ZERO_RETURN:
      TraceOut(trace, get_remote_addr(), get_remote_port(),
          "SSL Error: zero return");
      r = -errno;
      SSL_INCREMENT_DYN_STAT(ssl_error_zero_return);
      Debug("ssl.error", "SSL_write-SSL_ERROR_ZERO_RETURN");
      break;
    case SSL_ERROR_SSL:
    default:
      TraceOut(trace, get_remote_addr(), get_remote_port(),
          "SSL Error: sslErr=%d, errno=%d", err, errno);   
      r = -errno;
      SSL_CLR_ERR_INCR_DYN_STAT(this, ssl_error_ssl, "SSL_write-SSL_ERROR_SSL errno=%d", errno);
      break;
    }
    return (r);
  }
}

SSLNetVConnection::SSLNetVConnection()
  : ssl(NULL), sslHandshakeBeginTime(0), sslLastWriteTime(0), sslTotalBytesSent(0), hookOpRequested(TS_SSL_HOOK_OP_DEFAULT),
    sslHandShakeComplete(false), sslClientConnection(false), sslClientRenegotiationAbort(false), sslSessionCacheHit(false),
    handShakeBuffer(NULL), handShakeHolder(NULL), handShakeReader(NULL), handShakeBioStored(0),
    sslPreAcceptHookState(SSL_HOOKS_INIT), sslHandshakeHookState(HANDSHAKE_HOOKS_PRE), npnSet(NULL), npnEndpoint(NULL),
    sslTrace(false)
{
}

void
SSLNetVConnection::do_io_close(int lerrno)
{
  if (this->ssl != NULL && sslHandShakeComplete) {
    int shutdown_mode = SSL_get_shutdown(ssl);
    Debug("ssl-shutdown", "previous shutdown state 0x%x", shutdown_mode);
    int new_shutdown_mode = shutdown_mode | SSL_RECEIVED_SHUTDOWN;

    if (new_shutdown_mode != shutdown_mode) {
      // We do not need to sit around and wait for the client's close-notify if
      // they have not already sent it.  We will still be standards compliant
      Debug("ssl-shutdown", "new SSL_set_shutdown 0x%x", new_shutdown_mode);
      SSL_set_shutdown(ssl, new_shutdown_mode);
    }

    // If the peer has already sent a FIN, don't bother with the shutdown
    // They will just send us a RST for our troubles
    // This test is not foolproof.  The client's fin could be on the wire
    // at the same time we send the close-notify.  If so, the client will likely
    // send RST anyway
    char c;
    ssize_t x = recv(this->con.fd, &c, 1, MSG_PEEK);
    // x < 0 means error.  x == 0 means fin sent
    if (x != 0) {
      // Send the close-notify
      int ret = SSL_shutdown(ssl);
      Debug("ssl-shutdown", "SSL_shutdown %s", (ret) ? "success" : "failed");
    }
  }
  // Go on and do the unix socket cleanups
  super::do_io_close(lerrno);
}

void
SSLNetVConnection::free(EThread *t)
{
  NET_SUM_GLOBAL_DYN_STAT(net_connections_currently_open_stat, -1);
  clientVerifyEnable = false;
  got_remote_addr = 0;
  got_local_addr = 0;
  read.vio.mutex.clear();
  write.vio.mutex.clear();
  this->mutex.clear();
  flags = 0;
  SET_CONTINUATION_HANDLER(this, (SSLNetVConnHandler)&SSLNetVConnection::startEvent);
  nh = NULL;
  read.triggered = 0;
  write.triggered = 0;
  options.reset();
  closed = 0;
  ink_assert(con.fd == NO_FD);
  if (ssl != NULL) {
    SSL_free(ssl);
    ssl = NULL;
  }
  sslHandShakeComplete = false;
  sslClientConnection = false;
  sslLastWriteTime = 0;
  sslTotalBytesSent = 0;
  sslClientRenegotiationAbort = false;
  sslSessionCacheHit = false;
  if (SSL_HOOKS_ACTIVE == sslPreAcceptHookState) {
    Error("SSLNetVconnection freed with outstanding hook");
  }
  sslPreAcceptHookState = SSL_HOOKS_INIT;
  curHook = 0;
  hookOpRequested = TS_SSL_HOOK_OP_DEFAULT;
  npnSet = NULL;
  npnEndpoint = NULL;
  free_handshake_buffers();
  sslTrace=false;

  if (from_accept_thread) {
    sslNetVCAllocator.free(this);
  } else {
    THREAD_FREE(this, sslNetVCAllocator, t);
  }
}

int
SSLNetVConnection::sslStartHandShake(int event, int &err)
{
  switch (event) {
  case SSL_EVENT_SERVER:
    if (this->ssl == NULL) {
      SSLCertificateConfig::scoped_config lookup;
      IpEndpoint ip;
      int namelen = sizeof(ip);
      safe_getsockname(this->get_socket(), &ip.sa, &namelen);
      SSLCertContext *cc = lookup->find(ip);
      if (is_debug_tag_set("ssl")) {
        IpEndpoint src, dst;
        ip_port_text_buffer ipb1, ipb2;
        int ip_len;

        safe_getsockname(this->get_socket(), &dst.sa, &(ip_len = sizeof ip));
        safe_getpeername(this->get_socket(), &src.sa, &(ip_len = sizeof ip));
        ats_ip_nptop(&dst, ipb1, sizeof(ipb1));
        ats_ip_nptop(&src, ipb2, sizeof(ipb2));
        Debug("ssl", "IP context is %p for [%s] -> [%s], default context %p", cc, ipb2, ipb1, lookup->defaultContext());
      }

      // Escape if this is marked to be a tunnel.
      // No data has been read at this point, so we can go
      // directly into blind tunnel mode
      if (cc && SSLCertContext::OPT_TUNNEL == cc->opt && this->is_transparent) {
        this->attributes = HttpProxyPort::TRANSPORT_BLIND_TUNNEL;
        sslHandShakeComplete = 1;
        SSL_free(this->ssl);
        this->ssl = NULL;
        return EVENT_DONE;
      }


      // Attach the default SSL_CTX to this SSL session. The default context is never going to be able
      // to negotiate a SSL session, but it's enough to trampoline us into the SNI callback where we
      // can select the right server certificate.
      this->ssl = make_ssl_connection(lookup->defaultContext(), this);
#if !(TS_USE_TLS_SNI)
      // set SSL trace
      if(SSLConfigParams::ssl_wire_trace_enabled){
        bool trace = computeSSLTrace();      
        Debug("ssl", "sslnetvc. setting trace to=%s", trace ? "true" : "false");
        setSSLTrace(trace);
      }
#endif
    }

    if (this->ssl == NULL) {
      SSLErrorVC(this, "failed to create SSL server session");
      return EVENT_ERROR;
    }

    return sslServerHandShakeEvent(err);

  case SSL_EVENT_CLIENT:
    if (this->ssl == NULL) {
      this->ssl = make_ssl_connection(ssl_NetProcessor.client_ctx, this);
      // Making the check here instead of later, so we only
      // do this setting immediately after we create the SSL object
      if (this->ssl != NULL) {
        int clientVerify=this->getClientVerifyEnable();
        //REC_ReadConfigInt32(clientVerify, "proxy.config.ssl.client.verify.server");
        int verifyValue = clientVerify ? SSL_VERIFY_PEER : SSL_VERIFY_NONE;
        SSL_set_verify(this->ssl, verifyValue, verify_callback);
      }
      else {
        SSLErrorVC(this, "failed to create SSL client session");
        return EVENT_ERROR;
      }
    }

    return sslClientHandShakeEvent(err);

  default:
    ink_assert(0);
    return EVENT_ERROR;
  }
}

int
SSLNetVConnection::sslServerHandShakeEvent(int &err)
{
  if (SSL_HOOKS_DONE != sslPreAcceptHookState) {
    // Get the first hook if we haven't started invoking yet.
    if (SSL_HOOKS_INIT == sslPreAcceptHookState) {
      curHook = ssl_hooks->get(TS_VCONN_PRE_ACCEPT_INTERNAL_HOOK);
      sslPreAcceptHookState = SSL_HOOKS_INVOKE;
    } else if (SSL_HOOKS_INVOKE == sslPreAcceptHookState) {
      // if the state is anything else, we haven't finished
      // the previous hook yet.
      curHook = curHook->next();
    }
    if (SSL_HOOKS_INVOKE == sslPreAcceptHookState) {
      if (0 == curHook) { // no hooks left, we're done
        sslPreAcceptHookState = SSL_HOOKS_DONE;
      } else {
        sslPreAcceptHookState = SSL_HOOKS_ACTIVE;
        ContWrapper::wrap(mutex, curHook->m_cont, TS_EVENT_VCONN_PRE_ACCEPT, this);
        return SSL_WAIT_FOR_HOOK;
      }
    } else { // waiting for hook to complete
             /* A note on waiting for the hook. I believe that because this logic
                cannot proceed as long as a hook is outstanding, the underlying VC
                can't go stale. If that can happen for some reason, we'll need to be
                more clever and provide some sort of cancel mechanism. I have a trap
                in SSLNetVConnection::free to check for this.
             */
      return SSL_WAIT_FOR_HOOK;
    }
  }

  // If a blind tunnel was requested in the pre-accept calls, convert.
  // Again no data has been exchanged, so we can go directly
  // without data replay.
  // Note we can't arrive here if a hook is active.
  if (TS_SSL_HOOK_OP_TUNNEL == hookOpRequested) {
    this->attributes = HttpProxyPort::TRANSPORT_BLIND_TUNNEL;
    SSL_free(this->ssl);
    this->ssl = NULL;
    // Don't mark the handshake as complete yet,
    // Will be checking for that flag not being set after
    // we get out of this callback, and then will shuffle
    // over the buffered handshake packets to the O.S.
    return EVENT_DONE;
  } else if (TS_SSL_HOOK_OP_TERMINATE == hookOpRequested) {
    sslHandShakeComplete = 1;
    return EVENT_DONE;
  }

  // All the pre-accept hooks have completed, proceed with the actual accept.

  if (BIO_eof(SSL_get_rbio(this->ssl))) { // No more data in the buffer
    // Read from socket to fill in the BIO buffer with the
    // raw handshake data before calling the ssl accept calls.
    int retval = this->read_raw_data();
    if (retval < 0) {
      if (retval == -EAGAIN) {
         // No data at the moment, hang tight
         SSLDebugVC(this, "SSL handshake: EAGAIN");
         return SSL_HANDSHAKE_WANT_READ;
      } else {
         // An error, make us go away
         SSLDebugVC(this, "SSL handshake error: read_retval=%d", retval);
         return EVENT_ERROR;
      }
    } else if (retval == 0) {
      // EOF, go away, we stopped in the handshake
      SSLDebugVC(this, "SSL handshake error: EOF");
      return EVENT_ERROR;
    }
  }

  ssl_error_t ssl_error = SSLAccept(ssl);
  bool trace = getSSLTrace();
  Debug("ssl", "trace=%s", trace ? "TRUE" : "FALSE");

  if (ssl_error != SSL_ERROR_NONE) {
    err = errno;
    SSLDebugVC(this, "SSL handshake error: %s (%d), errno=%d", SSLErrorName(ssl_error), ssl_error, err);

    // start a blind tunnel if tr-pass is set and data does not look like ClientHello
    char *buf = handShakeBuffer->buf();
    if (getTransparentPassThrough() && buf && *buf != SSL_OP_HANDSHAKE) {
      SSLDebugVC(this, "Data does not look like SSL handshake, starting blind tunnel");
      this->attributes = HttpProxyPort::TRANSPORT_BLIND_TUNNEL;
      sslHandShakeComplete = 0;
      return EVENT_CONT;
    }
  }

  switch (ssl_error) {
  case SSL_ERROR_NONE:
    if (is_debug_tag_set("ssl")) {
      X509 *cert = SSL_get_peer_certificate(ssl);

      Debug("ssl", "SSL server handshake completed successfully");
      if (cert) {
        debug_certificate_name("client certificate subject CN is", X509_get_subject_name(cert));
        debug_certificate_name("client certificate issuer CN is", X509_get_issuer_name(cert));
        X509_free(cert);
      }
    }

    sslHandShakeComplete = true;
    
    TraceIn(trace, get_remote_addr(), get_remote_port(),
          "SSL server handshake completed successfully");
    // do we want to include cert info in trace?

    if (sslHandshakeBeginTime) {
      const ink_hrtime ssl_handshake_time = Thread::get_hrtime() - sslHandshakeBeginTime;
      Debug("ssl", "ssl handshake time:%" PRId64, ssl_handshake_time);
      sslHandshakeBeginTime = 0;
      SSL_INCREMENT_DYN_STAT_EX(ssl_total_handshake_time_stat, ssl_handshake_time);
      SSL_INCREMENT_DYN_STAT(ssl_total_success_handshake_count_in_stat);
    }

    {
      const unsigned char *proto = NULL;
      unsigned len = 0;

// If it's possible to negotiate both NPN and ALPN, then ALPN
// is preferred since it is the server's preference.  The server
// preference would not be meaningful if we let the client
// preference have priority.

#if TS_USE_TLS_ALPN
      SSL_get0_alpn_selected(ssl, &proto, &len);
#endif /* TS_USE_TLS_ALPN */

#if TS_USE_TLS_NPN
      if (len == 0) {
        SSL_get0_next_proto_negotiated(ssl, &proto, &len);
      }
#endif /* TS_USE_TLS_NPN */

      if (len) {
        // If there's no NPN set, we should not have done this negotiation.
        ink_assert(this->npnSet != NULL);

        this->npnEndpoint = this->npnSet->findEndpoint(proto, len);
        this->npnSet = NULL;

        if (this->npnEndpoint == NULL) {
          Error("failed to find registered SSL endpoint for '%.*s'", (int)len, (const char *)proto);
          return EVENT_ERROR;
        }

        Debug("ssl", "client selected next protocol '%.*s'", len, proto);
        TraceIn(trace, get_remote_addr(), get_remote_port(),
            "client selected next protocol'%.*s'", len, proto);
      } else {
        Debug("ssl", "client did not select a next protocol");
        TraceIn(trace, get_remote_addr(), get_remote_port(),
            "client did not select a next protocol");
      }
    }

    return EVENT_DONE;

  case SSL_ERROR_WANT_CONNECT:
    TraceIn(trace, get_remote_addr(), get_remote_port(),
        "SSL server handshake ERROR_WANT_CONNECT");
    return SSL_HANDSHAKE_WANT_CONNECT;

  case SSL_ERROR_WANT_WRITE:
    TraceIn(trace, get_remote_addr(), get_remote_port(),
        "SSL server handshake ERROR_WANT_WRITE");
    return SSL_HANDSHAKE_WANT_WRITE;

  case SSL_ERROR_WANT_READ:
    TraceIn(trace, get_remote_addr(), get_remote_port(),
        "SSL server handshake ERROR_WANT_READ");
    return SSL_HANDSHAKE_WANT_READ;

// This value is only defined in openssl has been patched to
// enable the sni callback to break out of the SSL_accept processing
#ifdef SSL_ERROR_WANT_SNI_RESOLVE
  case SSL_ERROR_WANT_X509_LOOKUP:
    TraceIn(trace, get_remote_addr(), get_remote_port(),
        "SSL server handshake ERROR_WANT_X509_LOOKUP");
    return EVENT_CONT;
  case SSL_ERROR_WANT_SNI_RESOLVE:
    TraceIn(trace, get_remote_addr(), get_remote_port(),
        "SSL server handshake ERROR_WANT_SNI_RESOLVE");
#elif SSL_ERROR_WANT_X509_LOOKUP
  case SSL_ERROR_WANT_X509_LOOKUP:
    TraceIn(trace, get_remote_addr(), get_remote_port(),
        "SSL server handshake ERROR_WANT_X509_LOOKUP");
#endif
#if defined(SSL_ERROR_WANT_SNI_RESOLVE) || defined(SSL_ERROR_WANT_X509_LOOKUP)
    if (this->attributes == HttpProxyPort::TRANSPORT_BLIND_TUNNEL || TS_SSL_HOOK_OP_TUNNEL == hookOpRequested) {
      this->attributes = HttpProxyPort::TRANSPORT_BLIND_TUNNEL;
      sslHandShakeComplete = 0;
      return EVENT_CONT;
    } else {
      //  Stopping for some other reason, perhaps loading certificate
      return SSL_WAIT_FOR_HOOK;
    }
#endif

  case SSL_ERROR_WANT_ACCEPT:
    TraceIn(trace, get_remote_addr(), get_remote_port(),
        "SSL server handshake ERROR_WANT_ACCEPT");
    return EVENT_CONT;

  case SSL_ERROR_SSL:
    SSL_CLR_ERR_INCR_DYN_STAT(this, ssl_error_ssl, "SSLNetVConnection::sslServerHandShakeEvent, SSL_ERROR_SSL errno=%d", errno);
    TraceIn(trace, get_remote_addr(), get_remote_port(),
        "SSL server handshake ERROR_SSL");
    return EVENT_ERROR;

  case SSL_ERROR_ZERO_RETURN:
    TraceIn(trace, get_remote_addr(), get_remote_port(),
        "SSL server handshake ERROR_ZERO_RETURN");
    return EVENT_ERROR; 
  case SSL_ERROR_SYSCALL:
    TraceIn(trace, get_remote_addr(), get_remote_port(),
        "SSL server handshake ERROR_SYSCALL");
    return EVENT_ERROR;
  default:
    TraceIn(trace, get_remote_addr(), get_remote_port(),
        "SSL server handshake ERROR_OTHER");
    return EVENT_ERROR;
  }
}


int
SSLNetVConnection::sslClientHandShakeEvent(int &err)
{
#if TS_USE_TLS_SNI
  if (options.sni_servername) {
    if (SSL_set_tlsext_host_name(ssl, options.sni_servername)) {
      Debug("ssl", "using SNI name '%s' for client handshake", options.sni_servername.get());
    } else {
      Debug("ssl.error", "failed to set SNI name '%s' for client handshake", options.sni_servername.get());
      SSL_INCREMENT_DYN_STAT(ssl_sni_name_set_failure);
    }
  }

#endif

  SSL_set_ex_data(ssl, get_ssl_client_data_index(), this);
  ssl_error_t ssl_error = SSLConnect(ssl);
  bool trace = getSSLTrace();
  Debug("ssl", "trace=%s", trace ? "TRUE" : "FALSE");

  switch (ssl_error) {
  case SSL_ERROR_NONE:
    if (is_debug_tag_set("ssl")) {
      X509 *cert = SSL_get_peer_certificate(ssl);

      Debug("ssl", "SSL client handshake completed successfully");
      // if the handshake is complete and write is enabled reschedule the write
      if (closed == 0 && write.enabled)
        writeReschedule(nh);
      if (cert) {
        debug_certificate_name("server certificate subject CN is", X509_get_subject_name(cert));
        debug_certificate_name("server certificate issuer CN is", X509_get_issuer_name(cert));
        X509_free(cert);
      }
    }
    SSL_INCREMENT_DYN_STAT(ssl_total_success_handshake_count_out_stat);

    TraceIn(trace, get_remote_addr(), get_remote_port(),
        "SSL client handshake completed successfully");
    // do we want to include cert info in trace?

    sslHandShakeComplete = true;
    return EVENT_DONE;

  case SSL_ERROR_WANT_WRITE:
    Debug("ssl.error", "SSLNetVConnection::sslClientHandShakeEvent, SSL_ERROR_WANT_WRITE");
    SSL_INCREMENT_DYN_STAT(ssl_error_want_write);
    TraceIn(trace, get_remote_addr(), get_remote_port(),
        "SSL client handshake ERROR_WANT_WRITE");
    return SSL_HANDSHAKE_WANT_WRITE;

  case SSL_ERROR_WANT_READ:
    SSL_INCREMENT_DYN_STAT(ssl_error_want_read);
    Debug("ssl.error", "SSLNetVConnection::sslClientHandShakeEvent, SSL_ERROR_WANT_READ");
    TraceIn(trace, get_remote_addr(), get_remote_port(),
        "SSL client handshake ERROR_WANT_READ");
    return SSL_HANDSHAKE_WANT_READ;

  case SSL_ERROR_WANT_X509_LOOKUP:
    SSL_INCREMENT_DYN_STAT(ssl_error_want_x509_lookup);
    Debug("ssl.error", "SSLNetVConnection::sslClientHandShakeEvent, SSL_ERROR_WANT_X509_LOOKUP");
    TraceIn(trace, get_remote_addr(), get_remote_port(),
        "SSL client handshake ERROR_WANT_X509_LOOKUP");
    break;

  case SSL_ERROR_WANT_ACCEPT:
    TraceIn(trace, get_remote_addr(), get_remote_port(),
        "SSL client handshake ERROR_WANT_ACCEPT");
    return SSL_HANDSHAKE_WANT_ACCEPT;

  case SSL_ERROR_WANT_CONNECT:
    TraceIn(trace, get_remote_addr(), get_remote_port(),
        "SSL client handshake ERROR_WANT_CONNECT");
    break;

  case SSL_ERROR_ZERO_RETURN:
    SSL_INCREMENT_DYN_STAT(ssl_error_zero_return);
    Debug("ssl.error", "SSLNetVConnection::sslClientHandShakeEvent, EOS");
    TraceIn(trace, get_remote_addr(), get_remote_port(),
        "SSL client handshake EOS");
    return EVENT_ERROR;

  case SSL_ERROR_SYSCALL:
    err = errno;
    SSL_INCREMENT_DYN_STAT(ssl_error_syscall);
    Debug("ssl.error", "SSLNetVConnection::sslClientHandShakeEvent, syscall");
    TraceIn(trace, get_remote_addr(), get_remote_port(),
        "SSL client handshake Syscall Error: %s", strerror(errno));
    return EVENT_ERROR;
    break;


  case SSL_ERROR_SSL:
  default:
    err = errno;
    // FIXME -- This triggers a retry on cases of cert validation errors....
    Debug("ssl", "SSLNetVConnection::sslClientHandShakeEvent, SSL_ERROR_SSL");
    SSL_CLR_ERR_INCR_DYN_STAT(this, ssl_error_ssl, "SSLNetVConnection::sslClientHandShakeEvent, SSL_ERROR_SSL errno=%d", errno);
    Debug("ssl.error", "SSLNetVConnection::sslClientHandShakeEvent, SSL_ERROR_SSL");
    TraceIn(trace, get_remote_addr(), get_remote_port(),
        "SSL client handshake SSL_ERROR");
    return EVENT_ERROR;
    break;
  }
  return EVENT_CONT;
}

void
SSLNetVConnection::registerNextProtocolSet(const SSLNextProtocolSet *s)
{
  ink_release_assert(this->npnSet == NULL);
  this->npnSet = s;
}

// NextProtocolNegotiation TLS extension callback. The NPN extension
// allows the client to select a preferred protocol, so all we have
// to do here is tell them what out protocol set is.
int
SSLNetVConnection::advertise_next_protocol(SSL *ssl, const unsigned char **out, unsigned int *outlen, void * /*arg ATS_UNUSED */)
{
  SSLNetVConnection *netvc = (SSLNetVConnection *)SSL_get_app_data(ssl);

  ink_release_assert(netvc != NULL);

  if (netvc->npnSet && netvc->npnSet->advertiseProtocols(out, outlen)) {
    // Successful return tells OpenSSL to advertise.
    return SSL_TLSEXT_ERR_OK;
  }

  return SSL_TLSEXT_ERR_NOACK;
}

// ALPN TLS extension callback. Given the client's set of offered
// protocols, we have to select a protocol to use for this session.
int
SSLNetVConnection::select_next_protocol(SSL *ssl, const unsigned char **out, unsigned char *outlen,
                                        const unsigned char *in ATS_UNUSED, unsigned inlen ATS_UNUSED, void *)
{
  SSLNetVConnection *netvc = (SSLNetVConnection *)SSL_get_app_data(ssl);
  const unsigned char *npn = NULL;
  unsigned npnsz = 0;

  ink_release_assert(netvc != NULL);

  if (netvc->npnSet && netvc->npnSet->advertiseProtocols(&npn, &npnsz)) {
// SSL_select_next_proto chooses the first server-offered protocol that appears in the clients protocol set, ie. the
// server selects the protocol. This is a n^2 search, so it's preferable to keep the protocol set short.

#if HAVE_SSL_SELECT_NEXT_PROTO
    if (SSL_select_next_proto((unsigned char **)out, outlen, npn, npnsz, in, inlen) == OPENSSL_NPN_NEGOTIATED) {
      Debug("ssl", "selected ALPN protocol %.*s", (int)(*outlen), *out);
      return SSL_TLSEXT_ERR_OK;
    }
#endif /* HAVE_SSL_SELECT_NEXT_PROTO */
  }

  *out = NULL;
  *outlen = 0;
  return SSL_TLSEXT_ERR_NOACK;
}

void
SSLNetVConnection::reenable(NetHandler *nh)
{
  if (this->sslPreAcceptHookState != SSL_HOOKS_DONE) {
    this->sslPreAcceptHookState = SSL_HOOKS_INVOKE;
    this->readReschedule(nh);
  } else {
    // Reenabling from the handshake callback
    //
    // Originally, we would wait for the callback to go again to execute additinonal
    // hooks, but since the callbacks are associated with the context and the context
    // can be replaced by the plugin, it didn't seem reasonable to assume that the
    // callback would be executed again.  So we walk through the rest of the hooks
    // here in the reenable.
    if (curHook != NULL) {
      curHook = curHook->next();
      if (curHook != NULL) {
        // Invoke the hook
        curHook->invoke(TS_SSL_CERT_HOOK, this);
      }
    }
    if (curHook == NULL) {
      this->sslHandshakeHookState = HANDSHAKE_HOOKS_DONE;
      this->readReschedule(nh);
    }
  }
}


bool
SSLNetVConnection::sslContextSet(void *ctx)
{
#if TS_USE_TLS_SNI
  bool zret = true;
  if (ssl)
    SSL_set_SSL_CTX(ssl, static_cast<SSL_CTX *>(ctx));
  else
    zret = false;
#else
  bool zret = false;
#endif
  return zret;
}

bool
SSLNetVConnection::callHooks(TSHttpHookID eventId)
{
  // Only dealing with the SNI/CERT hook so far.
  // TS_SSL_SNI_HOOK and TS_SSL_CERT_HOOK are the same value
  ink_assert(eventId == TS_SSL_CERT_HOOK);

  // First time through, set the type of the hook that is currently
  // being invoked
  if (this->sslHandshakeHookState == HANDSHAKE_HOOKS_PRE) {
    this->sslHandshakeHookState = HANDSHAKE_HOOKS_CERT;
  }

  if (this->sslHandshakeHookState == HANDSHAKE_HOOKS_CERT && eventId == TS_SSL_CERT_HOOK) {
    if (curHook != NULL) {
      curHook = curHook->next();
    } else {
      curHook = ssl_hooks->get(TS_SSL_CERT_INTERNAL_HOOK);
    }
  } else {
    // Not in the right state, or no plugins registered for this hook
    // reenable and continue
    return true;
  }

  bool reenabled = true;
  SSLHandshakeHookState holdState = this->sslHandshakeHookState;
  if (curHook != NULL) {
    // Otherwise, we have plugin hooks to run
    this->sslHandshakeHookState = HANDSHAKE_HOOKS_INVOKE;
    curHook->invoke(eventId, this);
    reenabled = (this->sslHandshakeHookState != HANDSHAKE_HOOKS_INVOKE);
  }
  this->sslHandshakeHookState = holdState;
  return reenabled;
}

bool
SSLNetVConnection::computeSSLTrace()
{
  // this has to happen before the handshake or else sni_servername will be NULL
#if TS_USE_TLS_SNI 
  bool sni_trace;
  if (ssl) {
    const char *ssl_servername = SSL_get_servername(ssl, TLSEXT_NAMETYPE_host_name);
    char *wire_trace_server_name = SSLConfigParams::ssl_wire_trace_server_name;
    Debug("ssl", "for wiretrace, ssl_servername=%s, wire_trace_server_name=%s", ssl_servername, wire_trace_server_name);
    sni_trace = ssl_servername && wire_trace_server_name && (0 == strcmp(wire_trace_server_name, ssl_servername));
  } else {
    sni_trace = false;
  }
#else
  bool sni_trace = false;
#endif

  //count based on ip only if they set an IP value
  const sockaddr *remote_addr = get_remote_addr();
  bool ip_trace = false;
  if (SSLConfigParams::ssl_wire_trace_ip) { 
    ip_trace = (*SSLConfigParams::ssl_wire_trace_ip == remote_addr);
  }
  
  //count based on percentage
  int percentage = SSLConfigParams::ssl_wire_trace_percentage; 
  int random;
  bool trace;

  // we only generate random numbers as needed (to maintain correct percentage)
  if (SSLConfigParams::ssl_wire_trace_server_name && SSLConfigParams::ssl_wire_trace_ip) {
    random = this_ethread()->generator.random() % 100; // range [0-99]
    trace = sni_trace && ip_trace && (percentage > random);
  } else if (SSLConfigParams::ssl_wire_trace_server_name) {
    random = this_ethread()->generator.random() % 100; // range [0-99]
    trace = sni_trace && (percentage > random);
  } else if (SSLConfigParams::ssl_wire_trace_ip) {
    random = this_ethread()->generator.random() % 100; // range [0-99]
    trace = ip_trace && (percentage > random);
  } else {
    random = this_ethread()->generator.random() % 100; // range [0-99]
    trace = percentage > random;
  }
  
  Debug("ssl", "ssl_netvc random=%d, trace=%s", random, trace ? "TRUE" : "FALSE");

  return trace;
} <|MERGE_RESOLUTION|>--- conflicted
+++ resolved
@@ -25,17 +25,13 @@
 #include "P_Net.h"
 #include "P_SSLNextProtocolSet.h"
 #include "P_SSLUtils.h"
-<<<<<<< HEAD
 #include "InkAPIInternal.h"	// Added to include the ssl_hook definitions
 #include "P_SSLConfig.h"
+#include "P_SSLClientUtils.h"
 #include "Log.h"
 
 #include <climits>
 #include <string>
-=======
-#include "InkAPIInternal.h" // Added to include the ssl_hook definitions
-#include "P_SSLClientUtils.h"
->>>>>>> 264fac83
 
 // Defined in SSLInternal.c, should probably make a separate include
 // file for this at some point
