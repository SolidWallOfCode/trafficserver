/** @file

  A brief file description

  @section license License

  Licensed to the Apache Software Foundation (ASF) under one
  or more contributor license agreements.  See the NOTICE file
  distributed with this work for additional information
  regarding copyright ownership.  The ASF licenses this file
  to you under the Apache License, Version 2.0 (the
  "License"); you may not use this file except in compliance
  with the License.  You may obtain a copy of the License at

      http://www.apache.org/licenses/LICENSE-2.0

  Unless required by applicable law or agreed to in writing, software
  distributed under the License is distributed on an "AS IS" BASIS,
  WITHOUT WARRANTIES OR CONDITIONS OF ANY KIND, either express or implied.
  See the License for the specific language governing permissions and
  limitations under the License.
 */

#include "P_Net.h"

ink_hrtime last_throttle_warning;
ink_hrtime last_shedding_warning;
ink_hrtime emergency_throttle_time;
int net_connections_throttle;
bool net_memory_throttle = false;
int fds_throttle;
int fds_limit = 8000;
ink_hrtime last_transient_accept_error;

extern "C" void fd_reify(struct ev_loop *);

#ifndef INACTIVITY_TIMEOUT
// INKqa10496
// One Inactivity cop runs on each thread once every second and
// loops through the list of NetVCs and calls the timeouts
class InactivityCop : public Continuation
{
public:
  explicit InactivityCop(Ptr<ProxyMutex> &m) : Continuation(m.get()) { SET_HANDLER(&InactivityCop::check_inactivity); }
  int
  check_inactivity(int event, Event *e)
  {
    (void)event;
    ink_hrtime now = Thread::get_hrtime();
    NetHandler &nh = *get_NetHandler(this_ethread());

    Debug("inactivity_cop_check", "Checking inactivity on Thread-ID #%d", this_ethread()->id);
    // The rest NetVCs in cop_list which are not triggered between InactivityCop runs.
    // Use pop() to catch any closes caused by callbacks.
    while (UnixNetVConnection *vc = nh.cop_list.pop()) {
      // If we cannot get the lock don't stop just keep cleaning
      MUTEX_TRY_LOCK(lock, vc->mutex, this_ethread());
      if (!lock.is_locked()) {
        NET_INCREMENT_DYN_STAT(inactivity_cop_lock_acquire_failure_stat);
        continue;
      }

      if (vc->closed) {
        close_UnixNetVConnection(vc, e->ethread);
        continue;
      }

      if (vc->next_inactivity_timeout_at && vc->next_inactivity_timeout_at < now) {
        if (nh.keep_alive_queue.in(vc)) {
          // only stat if the connection is in keep-alive, there can be other inactivity timeouts
          ink_hrtime diff = (now - (vc->next_inactivity_timeout_at - vc->inactivity_timeout_in)) / HRTIME_SECOND;
          NET_SUM_DYN_STAT(keep_alive_queue_timeout_total_stat, diff);
          NET_INCREMENT_DYN_STAT(keep_alive_queue_timeout_count_stat);
        }
        Debug("inactivity_cop_verbose", "vc: %p now: %" PRId64 " timeout at: %" PRId64 " timeout in: %" PRId64, vc,
              ink_hrtime_to_sec(now), vc->next_inactivity_timeout_at, vc->inactivity_timeout_in);
        vc->handleEvent(EVENT_IMMEDIATE, e);
      }
    }
    // The cop_list is empty now.
    // Let's reload the cop_list from open_list again.
    forl_LL(UnixNetVConnection, vc, nh.open_list)
    {
      if (vc->thread == this_ethread()) {
        nh.cop_list.push(vc);
      }
    }
    // NetHandler will remove NetVC from cop_list if it is triggered.
    // As the NetHandler runs, the number of NetVCs in the cop_list is decreasing.
    // NetHandler runs 100 times maximum between InactivityCop runs.
    // Therefore we don't have to check all the NetVCs as much as open_list.

    // Cleanup the active and keep-alive queues periodically
    nh.manage_active_queue(true); // close any connections over the active timeout
    nh.manage_keep_alive_queue();

    return 0;
  }
};

#endif

PollCont::PollCont(Ptr<ProxyMutex> &m, int pt)
  : Continuation(m.get()), net_handler(nullptr), nextPollDescriptor(nullptr), poll_timeout(pt)
{
  pollDescriptor = new PollDescriptor();
  SET_HANDLER(&PollCont::pollEvent);
}

PollCont::PollCont(Ptr<ProxyMutex> &m, NetHandler *nh, int pt)
  : Continuation(m.get()), net_handler(nh), nextPollDescriptor(nullptr), poll_timeout(pt)
{
  pollDescriptor = new PollDescriptor();
  SET_HANDLER(&PollCont::pollEvent);
}

PollCont::~PollCont()
{
  delete pollDescriptor;
  if (nextPollDescriptor != nullptr) {
    delete nextPollDescriptor;
  }
}

//
// PollCont continuation which does the epoll_wait
// and stores the resultant events in ePoll_Triggered_Events
//
int
PollCont::pollEvent(int event, Event *e)
{
  (void)event;
  (void)e;

  if (likely(net_handler)) {
    /* checking to see whether there are connections on the ready_queue (either read or write) that need processing [ebalsa] */
    if (likely(!net_handler->read_ready_list.empty() || !net_handler->write_ready_list.empty() ||
               !net_handler->read_enable_list.empty() || !net_handler->write_enable_list.empty())) {
      NetDebug("iocore_net_poll", "rrq: %d, wrq: %d, rel: %d, wel: %d", net_handler->read_ready_list.empty(),
               net_handler->write_ready_list.empty(), net_handler->read_enable_list.empty(),
               net_handler->write_enable_list.empty());
      poll_timeout = 0; // poll immediately returns -- we have triggered stuff to process right now
    } else {
      poll_timeout = net_config_poll_timeout;
    }
  }
// wait for fd's to tigger, or don't wait if timeout is 0
#if TS_USE_EPOLL
  pollDescriptor->result =
    epoll_wait(pollDescriptor->epoll_fd, pollDescriptor->ePoll_Triggered_Events, POLL_DESCRIPTOR_SIZE, poll_timeout);
  NetDebug("iocore_net_poll", "[PollCont::pollEvent] epoll_fd: %d, timeout: %d, results: %d", pollDescriptor->epoll_fd,
           poll_timeout, pollDescriptor->result);
#elif TS_USE_KQUEUE
  struct timespec tv;
  tv.tv_sec  = poll_timeout / 1000;
  tv.tv_nsec = 1000000 * (poll_timeout % 1000);
  pollDescriptor->result =
    kevent(pollDescriptor->kqueue_fd, nullptr, 0, pollDescriptor->kq_Triggered_Events, POLL_DESCRIPTOR_SIZE, &tv);
  NetDebug("iocore_net_poll", "[PollCont::pollEvent] kqueue_fd: %d, timeout: %d, results: %d", pollDescriptor->kqueue_fd,
           poll_timeout, pollDescriptor->result);
#elif TS_USE_PORT
  int retval;
  timespec_t ptimeout;
  ptimeout.tv_sec  = poll_timeout / 1000;
  ptimeout.tv_nsec = 1000000 * (poll_timeout % 1000);
  unsigned nget    = 1;
  if ((retval = port_getn(pollDescriptor->port_fd, pollDescriptor->Port_Triggered_Events, POLL_DESCRIPTOR_SIZE, &nget, &ptimeout)) <
      0) {
    pollDescriptor->result = 0;
    switch (errno) {
    case EINTR:
    case EAGAIN:
    case ETIME:
      if (nget > 0) {
        pollDescriptor->result = (int)nget;
      }
      break;
    default:
      ink_assert(!"unhandled port_getn() case:");
      break;
    }
  } else {
    pollDescriptor->result = (int)nget;
  }
  NetDebug("iocore_net_poll", "[PollCont::pollEvent] %d[%s]=port_getn(%d,%p,%d,%d,%d),results(%d)", retval,
           retval < 0 ? strerror(errno) : "ok", pollDescriptor->port_fd, pollDescriptor->Port_Triggered_Events,
           POLL_DESCRIPTOR_SIZE, nget, poll_timeout, pollDescriptor->result);
#else
#error port me
#endif
  return EVENT_CONT;
}

static void
net_signal_hook_callback(EThread *thread)
{
#if HAVE_EVENTFD
  uint64_t counter;
  ATS_UNUSED_RETURN(read(thread->evfd, &counter, sizeof(uint64_t)));
#elif TS_USE_PORT
/* Nothing to drain or do */
#else
  char dummy[1024];
  ATS_UNUSED_RETURN(read(thread->evpipe[0], &dummy[0], 1024));
#endif
}

void
initialize_thread_for_net(EThread *thread)
{
  NetHandler *nh = get_NetHandler(thread);
<<<<<<< HEAD

  new ((ink_dummy_for_new *)nh) NetHandler();
  new ((ink_dummy_for_new *)get_PollCont(thread)) PollCont(thread->mutex, nh);
  nh->mutex  = new_ProxyMutex();
  nh->thread = thread;

=======

  new ((ink_dummy_for_new *)nh) NetHandler();
  new ((ink_dummy_for_new *)get_PollCont(thread)) PollCont(thread->mutex, nh);
  nh->mutex  = new_ProxyMutex();
  nh->thread = thread;

>>>>>>> 3a0275f4
  // This is needed to initialize NetHandler
  thread->schedule_imm(nh);

  PollCont *pc       = get_PollCont(thread);
  PollDescriptor *pd = pc->pollDescriptor;

#ifndef INACTIVITY_TIMEOUT
  InactivityCop *inactivityCop = new InactivityCop(get_NetHandler(thread)->mutex);
  int cop_freq                 = 1;

  REC_ReadConfigInteger(cop_freq, "proxy.config.net.inactivity_check_frequency");
  thread->schedule_every(inactivityCop, HRTIME_SECONDS(cop_freq));
#endif

  thread->set_tail_handler(nh);
  thread->ep       = (EventIO *)ats_malloc(sizeof(EventIO));
  thread->ep->type = EVENTIO_ASYNC_SIGNAL;
#if HAVE_EVENTFD
  thread->ep->start(pd, thread->evfd, nullptr, EVENTIO_READ);
#else
  thread->ep->start(pd, thread->evpipe[0], nullptr, EVENTIO_READ);
#endif
}

// NetHandler method definitions

NetHandler::NetHandler()
  : Continuation(nullptr),
    trigger_event(nullptr),
    keep_alive_queue_size(0),
    active_queue_size(0),
    max_connections_per_thread_in(0),
    max_connections_active_per_thread_in(0),
    max_connections_in(0),
    max_connections_active_in(0),
    inactive_threashold_in(0),
    transaction_no_activity_timeout_in(0),
    keep_alive_no_activity_timeout_in(0),
    default_inactivity_timeout(0)
{
  SET_HANDLER((NetContHandler)&NetHandler::startNetEvent);
}

int
update_nethandler_config(const char *name, RecDataT data_type ATS_UNUSED, RecData data, void *cookie)
{
  NetHandler *nh = static_cast<NetHandler *>(cookie);
  ink_assert(nh != nullptr);
  bool update_per_thread_configuration = false;

  if (nh != nullptr) {
    if (strcmp(name, "proxy.config.net.max_connections_in") == 0) {
      Debug("net_queue", "proxy.config.net.max_connections_in updated to %" PRId64, data.rec_int);
      nh->max_connections_in          = data.rec_int;
      update_per_thread_configuration = true;
    }
    if (strcmp(name, "proxy.config.net.max_active_connections_in") == 0) {
      Debug("net_queue", "proxy.config.net.max_active_connections_in updated to %" PRId64, data.rec_int);
      nh->max_connections_active_in   = data.rec_int;
      update_per_thread_configuration = true;
    }
    if (strcmp(name, "proxy.config.net.inactive_threashold_in") == 0) {
      Debug("net_queue", "proxy.config.net.inactive_threashold_in updated to %" PRId64, data.rec_int);
      nh->inactive_threashold_in = data.rec_int;
    }
    if (strcmp(name, "proxy.config.net.transaction_no_activity_timeout_in") == 0) {
      Debug("net_queue", "proxy.config.net.transaction_no_activity_timeout_in updated to %" PRId64, data.rec_int);
      nh->transaction_no_activity_timeout_in = data.rec_int;
    }
    if (strcmp(name, "proxy.config.net.keep_alive_no_activity_timeout_in") == 0) {
      Debug("net_queue", "proxy.config.net.keep_alive_no_activity_timeout_in updated to %" PRId64, data.rec_int);
      nh->keep_alive_no_activity_timeout_in = data.rec_int;
    }
    if (strcmp(name, "proxy.config.net.default_inactivity_timeout") == 0) {
      Debug("net_queue", "proxy.config.net.default_inactivity_timeout updated to %" PRId64, data.rec_int);
      nh->default_inactivity_timeout = data.rec_int;
    }
  }

  if (update_per_thread_configuration == true) {
    nh->configure_per_thread();
  }

  return REC_ERR_OKAY;
}

//
// Initialization here, in the thread in which we will be executing
// from now on.
//
int
NetHandler::startNetEvent(int event, Event *e)
{
  // read configuration values and setup callbacks for when they change
  REC_ReadConfigInt32(max_connections_in, "proxy.config.net.max_connections_in");
  REC_ReadConfigInt32(max_connections_active_in, "proxy.config.net.max_connections_active_in");
  REC_ReadConfigInt32(inactive_threashold_in, "proxy.config.net.inactive_threashold_in");
  REC_ReadConfigInt32(transaction_no_activity_timeout_in, "proxy.config.net.transaction_no_activity_timeout_in");
  REC_ReadConfigInt32(keep_alive_no_activity_timeout_in, "proxy.config.net.keep_alive_no_activity_timeout_in");
  REC_ReadConfigInt32(default_inactivity_timeout, "proxy.config.net.default_inactivity_timeout");

  RecRegisterConfigUpdateCb("proxy.config.net.max_connections_in", update_nethandler_config, (void *)this);
  RecRegisterConfigUpdateCb("proxy.config.net.max_active_connections_in", update_nethandler_config, (void *)this);
  RecRegisterConfigUpdateCb("proxy.config.net.inactive_threashold_in", update_nethandler_config, (void *)this);
  RecRegisterConfigUpdateCb("proxy.config.net.transaction_no_activity_timeout_in", update_nethandler_config, (void *)this);
  RecRegisterConfigUpdateCb("proxy.config.net.keep_alive_no_activity_timeout_in", update_nethandler_config, (void *)this);
  RecRegisterConfigUpdateCb("proxy.config.net.default_inactivity_timeout", update_nethandler_config, (void *)this);

  Debug("net_queue", "proxy.config.net.max_connections_in updated to %d", max_connections_in);
  Debug("net_queue", "proxy.config.net.max_active_connections_in updated to %d", max_connections_active_in);
  Debug("net_queue", "proxy.config.net.inactive_threashold_in updated to %d", inactive_threashold_in);
  Debug("net_queue", "proxy.config.net.transaction_no_activity_timeout_in updated to %d", transaction_no_activity_timeout_in);
  Debug("net_queue", "proxy.config.net.keep_alive_no_activity_timeout_in updated to %d", keep_alive_no_activity_timeout_in);
  Debug("net_queue", "proxy.config.net.default_inactivity_timeout updated to %d", default_inactivity_timeout);

  configure_per_thread();

  (void)event;

  return EVENT_CONT;
}

//
// Move VC's enabled on a different thread to the ready list
//
void
NetHandler::process_enabled_list(NetHandler *nh)
{
  UnixNetVConnection *vc = nullptr;

  SListM(UnixNetVConnection, NetState, read, enable_link) rq(nh->read_enable_list.popall());
  while ((vc = rq.pop())) {
    vc->ep.modify(EVENTIO_READ);
    vc->ep.refresh(EVENTIO_READ);
    vc->read.in_enabled_list = 0;
    if ((vc->read.enabled && vc->read.triggered) || vc->closed)
      nh->read_ready_list.in_or_enqueue(vc);
  }

  SListM(UnixNetVConnection, NetState, write, enable_link) wq(nh->write_enable_list.popall());
  while ((vc = wq.pop())) {
    vc->ep.modify(EVENTIO_WRITE);
    vc->ep.refresh(EVENTIO_WRITE);
    vc->write.in_enabled_list = 0;
    if ((vc->write.enabled && vc->write.triggered) || vc->closed)
      nh->write_ready_list.in_or_enqueue(vc);
  }
}

//
// The main event for NetHandler
// This is called every proxy.config.net.event_period, and handles all IO operations scheduled
// for this period.
//
int
NetHandler::mainNetEvent(int event, Event *e)
{
  ink_assert(trigger_event == e && (event == EVENT_INTERVAL || event == EVENT_POLL));
  (void)event;
  (void)e;
  return this->waitForActivity(-1);
}

// Perform all I/O operations.
int
NetHandler::waitForActivity(ink_hrtime timeout)
{
  EventIO *epd = nullptr;
  int poll_timeout;

  NET_INCREMENT_DYN_STAT(net_handler_run_stat);
  SCOPED_MUTEX_LOCK(lock, mutex, this->thread);

  process_enabled_list(this);
  if (likely(!read_ready_list.empty() || !write_ready_list.empty() || !read_enable_list.empty() || !write_enable_list.empty()))
    poll_timeout = 0; // poll immediately returns -- we have triggered stuff to process right now
  else if (timeout >= 0)
    poll_timeout = ink_hrtime_to_msec(timeout);
  else
    poll_timeout = net_config_poll_timeout;

  // Get & Process polling result
  PollDescriptor *pd     = get_PollDescriptor(this->thread);
  UnixNetVConnection *vc = nullptr;
#if TS_USE_EPOLL
  pd->result = epoll_wait(pd->epoll_fd, pd->ePoll_Triggered_Events, POLL_DESCRIPTOR_SIZE, poll_timeout);
  NetDebug("iocore_net_main_poll", "[NetHandler::mainNetEvent] epoll_wait(%d,%d), result=%d", pd->epoll_fd, poll_timeout,
           pd->result);
#elif TS_USE_KQUEUE
  struct timespec tv;
  tv.tv_sec  = poll_timeout / 1000;
  tv.tv_nsec = 1000000 * (poll_timeout % 1000);
  pd->result = kevent(pd->kqueue_fd, nullptr, 0, pd->kq_Triggered_Events, POLL_DESCRIPTOR_SIZE, &tv);
  NetDebug("iocore_net_main_poll", "[NetHandler::mainNetEvent] kevent(%d,%d), result=%d", pd->kqueue_fd, poll_timeout, pd->result);
#elif TS_USE_PORT
  int retval;
  timespec_t ptimeout;
  ptimeout.tv_sec  = poll_timeout / 1000;
  ptimeout.tv_nsec = 1000000 * (poll_timeout % 1000);
  unsigned nget    = 1;
  if ((retval = port_getn(pd->port_fd, pd->Port_Triggered_Events, POLL_DESCRIPTOR_SIZE, &nget, &ptimeout)) < 0) {
    pd->result = 0;
    switch (errno) {
    case EINTR:
    case EAGAIN:
    case ETIME:
      if (nget > 0) {
        pd->result = (int)nget;
      }
      break;
    default:
      ink_assert(!"unhandled port_getn() case:");
      break;
    }
  } else {
    pd->result = (int)nget;
  }
  NetDebug("iocore_net_main_poll", "[NetHandler::mainNetEvent] %d[%s]=port_getn(%d,%p,%d,%d,%d),results(%d)", retval,
           retval < 0 ? strerror(errno) : "ok", pd->port_fd, pd->Port_Triggered_Events, POLL_DESCRIPTOR_SIZE, nget, poll_timeout,
           pd->result);

#else
#error port me
#endif

  vc = nullptr;
  for (int x = 0; x < pd->result; x++) {
    epd = (EventIO *)get_ev_data(pd, x);
    if (epd->type == EVENTIO_READWRITE_VC) {
      vc = epd->data.vc;
      // Remove triggered NetVC from cop_list because it won't be timeout before next InactivityCop runs.
      if (cop_list.in(vc)) {
        cop_list.remove(vc);
      }
      if (get_ev_events(pd, x) & (EVENTIO_READ | EVENTIO_ERROR)) {
        vc->read.triggered = 1;
        if (!read_ready_list.in(vc)) {
          read_ready_list.enqueue(vc);
        } else if (get_ev_events(pd, x) & EVENTIO_ERROR) {
          // check for unhandled epoll events that should be handled
          Debug("iocore_net_main", "Unhandled epoll event on read: 0x%04x read.enabled=%d closed=%d read.netready_queue=%d",
                get_ev_events(pd, x), vc->read.enabled, vc->closed, read_ready_list.in(vc));
        }
      }
      vc = epd->data.vc;
      if (get_ev_events(pd, x) & (EVENTIO_WRITE | EVENTIO_ERROR)) {
        vc->write.triggered = 1;
        if (!write_ready_list.in(vc)) {
          write_ready_list.enqueue(vc);
        } else if (get_ev_events(pd, x) & EVENTIO_ERROR) {
          // check for unhandled epoll events that should be handled
          Debug("iocore_net_main", "Unhandled epoll event on write: 0x%04x write.enabled=%d closed=%d write.netready_queue=%d",
                get_ev_events(pd, x), vc->write.enabled, vc->closed, write_ready_list.in(vc));
        }
      } else if (!(get_ev_events(pd, x) & EVENTIO_READ)) {
        Debug("iocore_net_main", "Unhandled epoll event: 0x%04x", get_ev_events(pd, x));
      }
    } else if (epd->type == EVENTIO_DNS_CONNECTION) {
      if (epd->data.dnscon != nullptr) {
        epd->data.dnscon->trigger(); // Make sure the DNSHandler for this con knows we triggered
#if defined(USE_EDGE_TRIGGER)
        epd->refresh(EVENTIO_READ);
#endif
      }
    } else if (epd->type == EVENTIO_ASYNC_SIGNAL) {
      net_signal_hook_callback(this->thread);
    }
    ev_next_event(pd, x);
  }

  pd->result = 0;

#if defined(USE_EDGE_TRIGGER)
  // UnixNetVConnection *
  while ((vc = read_ready_list.dequeue())) {
    // Initialize the thread-local continuation flags
    set_cont_flags(vc->control_flags);
    if (vc->closed)
      close_UnixNetVConnection(vc, this->thread);
    else if (vc->read.enabled && vc->read.triggered)
      vc->net_read_io(this, this->thread);
    else if (!vc->read.enabled) {
      read_ready_list.remove(vc);
#if defined(solaris)
      if (vc->read.triggered && vc->write.enabled) {
        vc->ep.modify(-EVENTIO_READ);
        vc->ep.refresh(EVENTIO_WRITE);
        vc->writeReschedule(this);
      }
#endif
    }
  }
  while ((vc = write_ready_list.dequeue())) {
    set_cont_flags(vc->control_flags);
    if (vc->closed)
      close_UnixNetVConnection(vc, this->thread);
    else if (vc->write.enabled && vc->write.triggered)
      write_to_net(this, vc, this->thread);
    else if (!vc->write.enabled) {
      write_ready_list.remove(vc);
#if defined(solaris)
      if (vc->write.triggered && vc->read.enabled) {
        vc->ep.modify(-EVENTIO_WRITE);
        vc->ep.refresh(EVENTIO_READ);
        vc->readReschedule(this);
      }
#endif
    }
  }
#else  /* !USE_EDGE_TRIGGER */
  while ((vc = read_ready_list.dequeue())) {
    set_cont_flags(vc->control_flags);
    if (vc->closed)
      close_UnixNetVConnection(vc, this->thread);
    else if (vc->read.enabled && vc->read.triggered)
      vc->net_read_io(this, this->thread);
    else if (!vc->read.enabled)
      vc->ep.modify(-EVENTIO_READ);
  }
  while ((vc = write_ready_list.dequeue())) {
    set_cont_flags(vc->control_flags);
    if (vc->closed)
<<<<<<< HEAD
      close_UnixNetVConnection(vc, triggthis->thread);
=======
      close_UnixNetVConnection(vc, this->thread);
>>>>>>> 3a0275f4
    else if (vc->write.enabled && vc->write.triggered)
      write_to_net(this, vc, this->thread);
    else if (!vc->write.enabled)
      vc->ep.modify(-EVENTIO_WRITE);
  }
#endif /* !USE_EDGE_TRIGGER */

  return EVENT_CONT;
}

void
NetHandler::signalActivity()
{
#if HAVE_EVENTFD
  uint64_t counter = 1;
  ATS_UNUSED_RETURN(write(thread->evfd, &counter, sizeof(uint64_t)));
#elif TS_USE_PORT
  PollDescriptor *pd = get_PollDescriptor(thread);
  ATS_UNUSED_RETURN(port_send(pd->port_fd, 0, thread->ep));
#else
  char dummy = 1;
  ATS_UNUSED_RETURN(write(thread->evpipe[1], &dummy, 1));
#endif
}

bool
NetHandler::manage_active_queue(bool ignore_queue_size = false)
{
  const int total_connections_in = active_queue_size + keep_alive_queue_size;
  Debug("net_queue", "max_connections_per_thread_in: %d max_connections_active_per_thread_in: %d total_connections_in: %d "
                     "active_queue_size: %d keep_alive_queue_size: %d",
        max_connections_per_thread_in, max_connections_active_per_thread_in, total_connections_in, active_queue_size,
        keep_alive_queue_size);

  if (ignore_queue_size == false && max_connections_active_per_thread_in > active_queue_size) {
    return true;
  }

  ink_hrtime now = Thread::get_hrtime();

  // loop over the non-active connections and try to close them
  UnixNetVConnection *vc      = active_queue.head;
  UnixNetVConnection *vc_next = nullptr;
  int closed                  = 0;
  int handle_event            = 0;
  int total_idle_time         = 0;
  int total_idle_count        = 0;
  for (; vc != nullptr; vc = vc_next) {
    vc_next = vc->active_queue_link.next;
    if ((vc->inactivity_timeout_in && vc->next_inactivity_timeout_at <= now) ||
        (vc->active_timeout_in && vc->next_activity_timeout_at <= now)) {
      _close_vc(vc, now, handle_event, closed, total_idle_time, total_idle_count);
    }
    if (ignore_queue_size == false && max_connections_active_per_thread_in > active_queue_size) {
      return true;
    }
  }

  if (max_connections_active_per_thread_in > active_queue_size) {
    return true;
  }

  return false; // failed to make room in the queue, all connections are active
}

void
NetHandler::configure_per_thread()
{
  // figure out the number of threads and calculate the number of connections per thread
  int threads                          = eventProcessor.thread_group[ET_NET]._count;
  max_connections_per_thread_in        = max_connections_in / threads;
  max_connections_active_per_thread_in = max_connections_active_in / threads;
  Debug("net_queue", "max_connections_per_thread_in updated to %d threads: %d", max_connections_per_thread_in, threads);
  Debug("net_queue", "max_connections_active_per_thread_in updated to %d threads: %d", max_connections_active_per_thread_in,
        threads);
}

void
NetHandler::manage_keep_alive_queue()
{
  uint32_t total_connections_in = active_queue_size + keep_alive_queue_size;
  ink_hrtime now                = Thread::get_hrtime();

  Debug("net_queue", "max_connections_per_thread_in: %d total_connections_in: %d active_queue_size: %d keep_alive_queue_size: %d",
        max_connections_per_thread_in, total_connections_in, active_queue_size, keep_alive_queue_size);

  if (!max_connections_per_thread_in || total_connections_in <= max_connections_per_thread_in) {
    return;
  }

  // loop over the non-active connections and try to close them
  UnixNetVConnection *vc_next = nullptr;
  int closed                  = 0;
  int handle_event            = 0;
  int total_idle_time         = 0;
  int total_idle_count        = 0;
  for (UnixNetVConnection *vc = keep_alive_queue.head; vc != nullptr; vc = vc_next) {
    vc_next = vc->keep_alive_queue_link.next;
    _close_vc(vc, now, handle_event, closed, total_idle_time, total_idle_count);

    total_connections_in = active_queue_size + keep_alive_queue_size;
    if (total_connections_in <= max_connections_per_thread_in) {
      break;
    }
  }

  if (total_idle_count > 0) {
    Debug("net_queue", "max cons: %d active: %d idle: %d already closed: %d, close event: %d mean idle: %d",
          max_connections_per_thread_in, total_connections_in, keep_alive_queue_size, closed, handle_event,
          total_idle_time / total_idle_count);
  }
}

void
NetHandler::_close_vc(UnixNetVConnection *vc, ink_hrtime now, int &handle_event, int &closed, int &total_idle_time,
                      int &total_idle_count)
{
  if (vc->thread != this_ethread()) {
    return;
  }
  MUTEX_TRY_LOCK(lock, vc->mutex, this_ethread());
  if (!lock.is_locked()) {
    return;
  }
  ink_hrtime diff = (now - (vc->next_inactivity_timeout_at - vc->inactivity_timeout_in)) / HRTIME_SECOND;
  if (diff > 0) {
    total_idle_time += diff;
    ++total_idle_count;
    NET_SUM_DYN_STAT(keep_alive_queue_timeout_total_stat, diff);
    NET_INCREMENT_DYN_STAT(keep_alive_queue_timeout_count_stat);
  }
  Debug("net_queue", "closing connection NetVC=%p idle: %u now: %" PRId64 " at: %" PRId64 " in: %" PRId64 " diff: %" PRId64, vc,
        keep_alive_queue_size, ink_hrtime_to_sec(now), ink_hrtime_to_sec(vc->next_inactivity_timeout_at),
        ink_hrtime_to_sec(vc->inactivity_timeout_in), diff);
  if (vc->closed) {
    close_UnixNetVConnection(vc, this_ethread());
    ++closed;
  } else {
    vc->next_inactivity_timeout_at = now;
    // create a dummy event
    Event event;
    event.ethread = this_ethread();
    if (vc->handleEvent(EVENT_IMMEDIATE, &event) == EVENT_DONE) {
      ++handle_event;
    }
  }
}

void
NetHandler::add_to_keep_alive_queue(UnixNetVConnection *vc)
{
  Debug("net_queue", "NetVC: %p", vc);

  if (keep_alive_queue.in(vc)) {
    // already in the keep-alive queue, move the head
    keep_alive_queue.remove(vc);
  } else {
    // in the active queue or no queue, new to this queue
    remove_from_active_queue(vc);
    ++keep_alive_queue_size;
  }
  keep_alive_queue.enqueue(vc);

  // if keep-alive queue is over size then close connections
  manage_keep_alive_queue();
}

void
NetHandler::remove_from_keep_alive_queue(UnixNetVConnection *vc)
{
  Debug("net_queue", "NetVC: %p", vc);
  if (keep_alive_queue.in(vc)) {
    keep_alive_queue.remove(vc);
    --keep_alive_queue_size;
  }
}

bool
NetHandler::add_to_active_queue(UnixNetVConnection *vc)
{
  Debug("net_queue", "NetVC: %p", vc);
  Debug("net_queue", "max_connections_per_thread_in: %d active_queue_size: %d keep_alive_queue_size: %d",
        max_connections_per_thread_in, active_queue_size, keep_alive_queue_size);

  // if active queue is over size then close inactive connections
  if (manage_active_queue() == false) {
    // there is no room left in the queue
    return false;
  }

  if (active_queue.in(vc)) {
    // already in the active queue, move the head
    active_queue.remove(vc);
  } else {
    // in the keep-alive queue or no queue, new to this queue
    remove_from_keep_alive_queue(vc);
    ++active_queue_size;
  }
  active_queue.enqueue(vc);

  return true;
}

void
NetHandler::remove_from_active_queue(UnixNetVConnection *vc)
{
  Debug("net_queue", "NetVC: %p", vc);
  if (active_queue.in(vc)) {
    active_queue.remove(vc);
    --active_queue_size;
  }
}<|MERGE_RESOLUTION|>--- conflicted
+++ resolved
@@ -209,21 +209,12 @@
 initialize_thread_for_net(EThread *thread)
 {
   NetHandler *nh = get_NetHandler(thread);
-<<<<<<< HEAD
 
   new ((ink_dummy_for_new *)nh) NetHandler();
   new ((ink_dummy_for_new *)get_PollCont(thread)) PollCont(thread->mutex, nh);
   nh->mutex  = new_ProxyMutex();
   nh->thread = thread;
 
-=======
-
-  new ((ink_dummy_for_new *)nh) NetHandler();
-  new ((ink_dummy_for_new *)get_PollCont(thread)) PollCont(thread->mutex, nh);
-  nh->mutex  = new_ProxyMutex();
-  nh->thread = thread;
-
->>>>>>> 3a0275f4
   // This is needed to initialize NetHandler
   thread->schedule_imm(nh);
 
@@ -546,11 +537,7 @@
   while ((vc = write_ready_list.dequeue())) {
     set_cont_flags(vc->control_flags);
     if (vc->closed)
-<<<<<<< HEAD
-      close_UnixNetVConnection(vc, triggthis->thread);
-=======
       close_UnixNetVConnection(vc, this->thread);
->>>>>>> 3a0275f4
     else if (vc->write.enabled && vc->write.triggered)
       write_to_net(this, vc, this->thread);
     else if (!vc->write.enabled)
